--- conflicted
+++ resolved
@@ -1,23 +1,27 @@
-<<<<<<< HEAD
-using Microsoft.Extensions.Options;
-using System.Diagnostics;
-=======
 using System;
 using System.Collections.Generic;
->>>>>>> 5b6d6596
 using System.Globalization;
-using System.Net.Http.Headers;
+using System.IO;
+using System.Linq;
 using System.Security.Cryptography;
 using System.Text;
 using System.Text.Encodings.Web;
 using System.Text.Json;
-using System.Text.RegularExpressions;
+using System.Threading;
+using System.Threading.Tasks;
+using Microsoft.Extensions.Configuration;
+using Microsoft.Extensions.Hosting;
+using Microsoft.Extensions.Logging;
+using Microsoft.Extensions.Options;
+using System.Net.Http;
+using System.Net.Http.Headers;
 using Telegram.Bot;
 using Telegram.Bot.Types;
 using Telegram.Bot.Types.Enums;
 using YandexSpeech.services.Interface;
 using YandexSpeech.services.Options;
 using YandexSpeech.services.Whisper;
+using System.Text.RegularExpressions;
 using IOFile = System.IO.File;
 
 namespace YandexSpeech.services.Telegram
@@ -94,7 +98,9 @@
             _logProbLiteral = FormatDouble(logProb);
             _noSpeechLiteral = FormatDouble(noSpeech);
             _conditionLiteral = condition ? "True" : "False";
-            _ffmpegExecutable = configuration.GetValue<string?>("FfmpegExecutable");
+            _ffmpegExecutable = section.GetValue<string?>("FfmpegExecutable")
+                ?? configuration.GetValue<string?>("Whisper:FfmpegExecutable")
+                ?? configuration.GetValue<string?>("FfmpegExecutable");
 
             _logJsonOptions = new JsonSerializerOptions
             {
